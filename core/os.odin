<<<<<<< HEAD
#include "os_windows.odin" when ODIN_OS == "windows";
#include "os_x.odin" when ODIN_OS == "osx";
#include "os_linux.odin" when ODIN_OS == "linux";
=======
#load "os_windows.odin" when ODIN_OS == "windows";
#load "os_x.odin" when ODIN_OS == "osx";
>>>>>>> e1fdd675
<|MERGE_RESOLUTION|>--- conflicted
+++ resolved
@@ -1,8 +1,3 @@
-<<<<<<< HEAD
 #include "os_windows.odin" when ODIN_OS == "windows";
 #include "os_x.odin" when ODIN_OS == "osx";
-#include "os_linux.odin" when ODIN_OS == "linux";
-=======
-#load "os_windows.odin" when ODIN_OS == "windows";
-#load "os_x.odin" when ODIN_OS == "osx";
->>>>>>> e1fdd675
+#include "os_linux.odin" when ODIN_OS == "linux";
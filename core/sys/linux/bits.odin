--- conflicted
+++ resolved
@@ -780,15 +780,8 @@
 	WEIGHT_STRUCT   = 24,
 }
 
-<<<<<<< HEAD
-/*
-	Describes field sets to include in mmaped page
-*/
-Perf_Read_Format :: enum {
-=======
 /// Describes field sets to include in mmaped page
 Perf_Read_Format_Bits :: enum {
->>>>>>> 65afe6f7
 	TOTAL_TIME_ENABLED = 0,
 	TOTAL_TIME_RUNNING = 1,
 	ID                 = 2,
